--- conflicted
+++ resolved
@@ -191,13 +191,6 @@
   },
   {
    "cell_type": "code",
-<<<<<<< HEAD
-   "execution_count": null,
-   "metadata": {
-    "collapsed": true
-   },
-   "outputs": [],
-=======
    "execution_count": 7,
    "metadata": {},
    "outputs": [
@@ -211,7 +204,6 @@
      ]
     }
    ],
->>>>>>> 49cf1799
    "source": [
     "# Create the GEM-PRO project\n",
     "my_gempro = GEMPRO(gem_name=PROJECT, root_dir=ROOT_DIR, genes_list=LIST_OF_GENES, pdb_file_type='pdb')"
@@ -238,13 +230,6 @@
   },
   {
    "cell_type": "code",
-<<<<<<< HEAD
-   "execution_count": null,
-   "metadata": {
-    "collapsed": true
-   },
-   "outputs": [],
-=======
    "execution_count": 8,
    "metadata": {},
    "outputs": [
@@ -413,7 +398,6 @@
      "output_type": "execute_result"
     }
    ],
->>>>>>> 49cf1799
    "source": [
     "# UniProt mapping\n",
     "my_gempro.uniprot_mapping_and_metadata(model_gene_source='ENSEMBLGENOME_ID')\n",
@@ -431,13 +415,6 @@
   },
   {
    "cell_type": "code",
-<<<<<<< HEAD
-   "execution_count": null,
-   "metadata": {
-    "collapsed": true
-   },
-   "outputs": [],
-=======
    "execution_count": 9,
    "metadata": {},
    "outputs": [
@@ -546,7 +523,6 @@
      "output_type": "execute_result"
     }
    ],
->>>>>>> 49cf1799
    "source": [
     "# Set representative sequences\n",
     "my_gempro.set_representative_sequence()\n",
@@ -580,13 +556,6 @@
   },
   {
    "cell_type": "code",
-<<<<<<< HEAD
-   "execution_count": null,
-   "metadata": {
-    "collapsed": true
-   },
-   "outputs": [],
-=======
    "execution_count": 10,
    "metadata": {},
    "outputs": [
@@ -727,7 +696,6 @@
      "output_type": "execute_result"
     }
    ],
->>>>>>> 49cf1799
    "source": [
     "# Mapping using the PDBe best_structures service\n",
     "my_gempro.map_uniprot_to_pdb(seq_ident_cutoff=.3)\n",
@@ -744,13 +712,6 @@
   },
   {
    "cell_type": "code",
-<<<<<<< HEAD
-   "execution_count": null,
-   "metadata": {
-    "collapsed": true
-   },
-   "outputs": [],
-=======
    "execution_count": 11,
    "metadata": {},
    "outputs": [
@@ -823,7 +784,6 @@
      "output_type": "execute_result"
     }
    ],
->>>>>>> 49cf1799
    "source": [
     "# Mapping using BLAST\n",
     "my_gempro.blast_seqs_to_pdb(all_genes=True, seq_ident_cutoff=.7, evalue=0.00001)\n",
@@ -861,13 +821,6 @@
   },
   {
    "cell_type": "code",
-<<<<<<< HEAD
-   "execution_count": null,
-   "metadata": {
-    "collapsed": true
-   },
-   "outputs": [],
-=======
    "execution_count": 16,
    "metadata": {},
    "outputs": [
@@ -900,7 +853,6 @@
      ]
     }
    ],
->>>>>>> 49cf1799
    "source": [
     "# Creating manual mapping dictionary for ECOLI I-TASSER models\n",
     "homology_models = '/home/nathan/projects_archive/homology_models/ECOLI/zhang/'\n",
@@ -919,13 +871,6 @@
   },
   {
    "cell_type": "code",
-<<<<<<< HEAD
-   "execution_count": null,
-   "metadata": {
-    "collapsed": true
-   },
-   "outputs": [],
-=======
    "execution_count": 17,
    "metadata": {},
    "outputs": [
@@ -958,7 +903,6 @@
      ]
     }
    ],
->>>>>>> 49cf1799
    "source": [
     "# Creating manual mapping dictionary for ECOLI SUNPRO models\n",
     "homology_models = '/home/nathan/projects_archive/homology_models/ECOLI/sunpro/'\n",
@@ -1004,13 +948,6 @@
   },
   {
    "cell_type": "code",
-<<<<<<< HEAD
-   "execution_count": null,
-   "metadata": {
-    "collapsed": true
-   },
-   "outputs": [],
-=======
    "execution_count": 18,
    "metadata": {},
    "outputs": [
@@ -1123,7 +1060,6 @@
      "output_type": "execute_result"
     }
    ],
->>>>>>> 49cf1799
    "source": [
     "# Download all mapped PDBs and gather the metadata\n",
     "my_gempro.pdb_downloader_and_metadata()\n",
@@ -1140,13 +1076,6 @@
   },
   {
    "cell_type": "code",
-<<<<<<< HEAD
-   "execution_count": null,
-   "metadata": {
-    "collapsed": true
-   },
-   "outputs": [],
-=======
    "execution_count": 19,
    "metadata": {},
    "outputs": [
@@ -1249,7 +1178,6 @@
      "output_type": "execute_result"
     }
    ],
->>>>>>> 49cf1799
    "source": [
     "# Set representative structures\n",
     "my_gempro.set_representative_structure()\n",
@@ -1280,13 +1208,6 @@
   },
   {
    "cell_type": "code",
-<<<<<<< HEAD
-   "execution_count": null,
-   "metadata": {
-    "collapsed": true
-   },
-   "outputs": [],
-=======
    "execution_count": 20,
    "metadata": {},
    "outputs": [
@@ -1312,7 +1233,6 @@
      ]
     }
    ],
->>>>>>> 49cf1799
    "source": [
     "# Requires EMBOSS \"pepstats\" program\n",
     "# See the ssbio wiki for more information: https://github.com/SBRG/ssbio/wiki/Software-Installations\n",
@@ -1354,13 +1274,6 @@
   },
   {
    "cell_type": "code",
-<<<<<<< HEAD
-   "execution_count": null,
-   "metadata": {
-    "collapsed": true
-   },
-   "outputs": [],
-=======
    "execution_count": 22,
    "metadata": {},
    "outputs": [
@@ -1386,7 +1299,6 @@
      ]
     }
    ],
->>>>>>> 49cf1799
    "source": [
     "my_gempro.find_disulfide_bridges(representatives_only=False)"
    ]
@@ -1401,13 +1313,6 @@
   },
   {
    "cell_type": "code",
-<<<<<<< HEAD
-   "execution_count": null,
-   "metadata": {
-    "collapsed": true
-   },
-   "outputs": [],
-=======
    "execution_count": 23,
    "metadata": {},
    "outputs": [
@@ -1433,7 +1338,6 @@
      ]
     }
    ],
->>>>>>> 49cf1799
    "source": [
     "# Requires DSSP installation\n",
     "# See the ssbio wiki for more information: https://github.com/SBRG/ssbio/wiki/Software-Installations\n",
@@ -1450,13 +1354,6 @@
   },
   {
    "cell_type": "code",
-<<<<<<< HEAD
-   "execution_count": null,
-   "metadata": {
-    "collapsed": true
-   },
-   "outputs": [],
-=======
    "execution_count": 24,
    "metadata": {},
    "outputs": [
@@ -1482,7 +1379,6 @@
      ]
     }
    ],
->>>>>>> 49cf1799
    "source": [
     "# Requires MSMS installation\n",
     "# See the ssbio wiki for more information: https://github.com/SBRG/ssbio/wiki/Software-Installations\n",
@@ -1546,10 +1442,6 @@
    "cell_type": "code",
    "execution_count": 26,
    "metadata": {
-<<<<<<< HEAD
-    "collapsed": true,
-    "scrolled": false
-=======
     "collapsed": true
    },
    "outputs": [],
@@ -1566,7 +1458,6 @@
    "execution_count": 27,
    "metadata": {
     "collapsed": true
->>>>>>> 49cf1799
    },
    "outputs": [],
    "source": [
@@ -1790,20 +1681,6 @@
    "cell_type": "markdown",
    "metadata": {},
    "source": [
-<<<<<<< HEAD
-    "##### Looking at specific sites"
-   ]
-  },
-  {
-   "cell_type": "code",
-   "execution_count": null,
-   "metadata": {
-    "collapsed": true
-   },
-   "outputs": [],
-   "source": [
-    "[x for x in g.protein.representative_sequence.features if 'site' in x.type]"
-=======
     "Properties of specific residues are stored in:\n",
     "1. The `representative_sequence`'s `letter_annotations` attribute\n",
     "1. The `representative_structure`'s representative chain SeqRecord\n",
@@ -1813,18 +1690,10 @@
     "The properties related to those sites can be retrieved using the function `get_residue_annotations`.\n",
     "\n",
     "**UniProt contains more information than just \"sites\"**"
->>>>>>> 49cf1799
    ]
   },
   {
    "cell_type": "code",
-<<<<<<< HEAD
-   "execution_count": null,
-   "metadata": {
-    "collapsed": true
-   },
-   "outputs": [],
-=======
    "execution_count": 29,
    "metadata": {},
    "outputs": [
@@ -1962,7 +1831,6 @@
      "output_type": "execute_result"
     }
    ],
->>>>>>> 49cf1799
    "source": [
     "# Looking at all features\n",
     "for g in my_gempro.genes_with_a_representative_sequence[:2]:\n",
@@ -1990,13 +1858,6 @@
   },
   {
    "cell_type": "code",
-<<<<<<< HEAD
-   "execution_count": null,
-   "metadata": {
-    "collapsed": true
-   },
-   "outputs": [],
-=======
    "execution_count": 30,
    "metadata": {},
    "outputs": [
@@ -2301,7 +2162,6 @@
      "output_type": "execute_result"
     }
    ],
->>>>>>> 49cf1799
    "source": [
     "metal_info = []\n",
     "\n",
@@ -2385,13 +2245,6 @@
   },
   {
    "cell_type": "code",
-<<<<<<< HEAD
-   "execution_count": null,
-   "metadata": {
-    "collapsed": true
-   },
-   "outputs": [],
-=======
    "execution_count": 31,
    "metadata": {},
    "outputs": [
@@ -2452,7 +2305,6 @@
      "output_type": "display_data"
     }
    ],
->>>>>>> 49cf1799
    "source": [
     "for g in my_gempro.genes:\n",
     "    \n",
@@ -2494,13 +2346,6 @@
   },
   {
    "cell_type": "code",
-<<<<<<< HEAD
-   "execution_count": null,
-   "metadata": {
-    "collapsed": true
-   },
-   "outputs": [],
-=======
    "execution_count": 33,
    "metadata": {},
    "outputs": [
@@ -3353,7 +3198,6 @@
      "output_type": "execute_result"
     }
    ],
->>>>>>> 49cf1799
    "source": [
     "metal_info_compared = []\n",
     "\n",
