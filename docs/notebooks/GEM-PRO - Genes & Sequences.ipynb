--- conflicted
+++ resolved
@@ -300,9 +300,6 @@
   {
    "cell_type": "code",
    "execution_count": 7,
-<<<<<<< HEAD
-   "metadata": {},
-=======
    "metadata": {
     "janus": {
      "all_versions_showing": false,
@@ -316,7 +313,6 @@
      "versions": []
     }
    },
->>>>>>> aecda9bb
    "outputs": [
     {
      "name": "stderr",
@@ -379,8 +375,6 @@
   {
    "cell_type": "raw",
    "metadata": {
-<<<<<<< HEAD
-=======
     "janus": {
      "all_versions_showing": false,
      "cell_hidden": false,
@@ -392,7 +386,6 @@
      "source_hidden": false,
      "versions": []
     },
->>>>>>> aecda9bb
     "raw_mimetype": "text/restructuredtext"
    },
    "source": [
@@ -403,9 +396,6 @@
   {
    "cell_type": "code",
    "execution_count": 8,
-<<<<<<< HEAD
-   "metadata": {},
-=======
    "metadata": {
     "janus": {
      "all_versions_showing": false,
@@ -419,7 +409,6 @@
      "versions": []
     }
    },
->>>>>>> aecda9bb
    "outputs": [
     {
      "data": {
@@ -583,8 +572,6 @@
   {
    "cell_type": "raw",
    "metadata": {
-<<<<<<< HEAD
-=======
     "janus": {
      "all_versions_showing": false,
      "cell_hidden": false,
@@ -596,7 +583,6 @@
      "source_hidden": false,
      "versions": []
     },
->>>>>>> aecda9bb
     "raw_mimetype": "text/restructuredtext"
    },
    "source": [
@@ -631,9 +617,6 @@
   {
    "cell_type": "code",
    "execution_count": 9,
-<<<<<<< HEAD
-   "metadata": {},
-=======
    "metadata": {
     "janus": {
      "all_versions_showing": false,
@@ -647,7 +630,6 @@
      "versions": []
     }
    },
->>>>>>> aecda9bb
    "outputs": [
     {
      "data": {
@@ -782,8 +764,6 @@
   {
    "cell_type": "raw",
    "metadata": {
-<<<<<<< HEAD
-=======
     "janus": {
      "all_versions_showing": false,
      "cell_hidden": false,
@@ -795,7 +775,6 @@
      "source_hidden": false,
      "versions": []
     },
->>>>>>> aecda9bb
     "raw_mimetype": "text/restructuredtext"
    },
    "source": [
@@ -806,9 +785,6 @@
   {
    "cell_type": "code",
    "execution_count": 10,
-<<<<<<< HEAD
-   "metadata": {},
-=======
    "metadata": {
     "janus": {
      "all_versions_showing": false,
@@ -822,7 +798,6 @@
      "versions": []
     }
    },
->>>>>>> aecda9bb
    "outputs": [
     {
      "data": {
@@ -927,9 +902,6 @@
   {
    "cell_type": "code",
    "execution_count": 11,
-<<<<<<< HEAD
-   "metadata": {},
-=======
    "metadata": {
     "janus": {
      "all_versions_showing": false,
@@ -943,7 +915,6 @@
      "versions": []
     }
    },
->>>>>>> aecda9bb
    "outputs": [
     {
      "data": {
@@ -1048,8 +1019,6 @@
   {
    "cell_type": "raw",
    "metadata": {
-<<<<<<< HEAD
-=======
     "janus": {
      "all_versions_showing": false,
      "cell_hidden": false,
@@ -1061,7 +1030,6 @@
      "source_hidden": false,
      "versions": []
     },
->>>>>>> aecda9bb
     "raw_mimetype": "text/restructuredtext"
    },
    "source": [
@@ -1072,9 +1040,6 @@
   {
    "cell_type": "code",
    "execution_count": 12,
-<<<<<<< HEAD
-   "metadata": {},
-=======
    "metadata": {
     "janus": {
      "all_versions_showing": false,
@@ -1088,7 +1053,6 @@
      "versions": []
     }
    },
->>>>>>> aecda9bb
    "outputs": [
     {
      "name": "stderr",
@@ -1144,8 +1108,6 @@
   {
    "cell_type": "raw",
    "metadata": {
-<<<<<<< HEAD
-=======
     "janus": {
      "all_versions_showing": false,
      "cell_hidden": false,
@@ -1157,7 +1119,6 @@
      "source_hidden": false,
      "versions": []
     },
->>>>>>> aecda9bb
     "raw_mimetype": "text/restructuredtext"
    },
    "source": [
@@ -1168,9 +1129,6 @@
   {
    "cell_type": "code",
    "execution_count": 13,
-<<<<<<< HEAD
-   "metadata": {},
-=======
    "metadata": {
     "janus": {
      "all_versions_showing": false,
@@ -1184,7 +1142,6 @@
      "versions": []
     }
    },
->>>>>>> aecda9bb
    "outputs": [
     {
      "name": "stderr",
@@ -1226,7 +1183,7 @@
    "track_history": true
   },
   "kernelspec": {
-   "display_name": "Python 3",
+   "display_name": "Python [default]",
    "language": "python",
    "name": "python3"
   },
