"""
GEMPRO
======
"""

import logging
import os
import os.path as op
import shutil
from copy import copy

import pandas as pd
from Bio import SeqIO
from bioservices import KEGG
from bioservices import UniProt
from cobra.core import DictList
from six.moves.urllib.error import HTTPError
from slugify import Slugify

import ssbio.core.modelpro
import ssbio.databases.kegg
import ssbio.databases.pdb
import ssbio.databases.uniprot
import ssbio.protein.sequence.properties.residues
import ssbio.protein.sequence.properties.tmhmm
import ssbio.protein.sequence.utils.fasta
import ssbio.protein.structure.properties.msms
import ssbio.protein.structure.properties.quality
import ssbio.protein.structure.properties.residues
from ssbio import utils
from ssbio.core.genepro import GenePro
from ssbio.core.modelpro import ModelPro
from ssbio.core.object import Object
from ssbio.databases.kegg import KEGGProp
from ssbio.databases.uniprot import UniProtProp
from ssbio.protein.sequence.properties.scratch import SCRATCH

if utils.is_ipynb():
    from tqdm import tqdm_notebook as tqdm
else:
    from tqdm import tqdm

custom_slugify = Slugify(safe_chars='-_.')
logging.getLogger("requests").setLevel(logging.ERROR)
logging.getLogger("urllib3").setLevel(logging.ERROR)
log = logging.getLogger(__name__)
date = utils.Date()
bs_unip = UniProt()
bs_kegg = KEGG()


class GEMPRO(Object):

    """Generic class to represent all information for a GEM-PRO project.

    Initialize the GEM-PRO project with a genome-scale model, a list of genes, or a dict of genes and sequences.
    Specify the name of your project, along with the root directory where a folder with that name will be created.

    Main methods provided are:

    #. Automated mapping of sequence IDs

        * With KEGG mapper
        * With UniProt mapper
        * Allowing manual gene ID --> protein sequence entry
        * Allowing manual gene ID --> UniProt ID

    #. Consolidating sequence IDs and setting a representative sequence

        * Currently these are set based on available PDB IDs

    #. Mapping of representative sequence --> structures

        * With UniProt --> ranking of PDB structures
        * BLAST representative sequence --> PDB database

    #. Preparation of files for homology modeling (currently for I-TASSER)

        * Mapping to existing models
        * Preparation for running I-TASSER
        * Parsing I-TASSER runs

    #. Running QC/QA on structures and setting a representative structure

        * Various cutoffs (mutations, insertions, deletions) can be set to filter structures

    #. Automation of protein sequence and structure property calculation

    #. Creation of Pandas DataFrame summaries directly from downloaded metadata

    Args:
        gem_name (str): The name of your GEM or just your project in general. This will be the name of the main folder
            that is created in root_dir.
        root_dir (str): Path to where the folder named after ``gem_name`` will be created. If not provided, directories
            will not be created and output directories need to be specified for some steps.
        pdb_file_type (str): ``pdb``, ``mmCif``, ``xml``, ``mmtf`` - file type for files downloaded from the PDB
        gem (Model): COBRApy Model object
        gem_file_path (str): Path to GEM file
        gem_file_type (str): GEM model type - ``sbml`` (or ``xml``), ``mat``, or ``json`` formats
        genes_list (list): List of gene IDs that you want to map
        genes_and_sequences (dict): Dictionary of gene IDs and their amino acid sequence strings
        genome_path (str): FASTA file of all protein sequences
        write_protein_fasta_files (bool): If individual protein FASTA files should be written out
        description (str): Description string of your project
        custom_spont_id (str): ID of spontaneous genes in a COBRA model which will be ignored for analysis

    """

    def __init__(self, gem_name, root_dir=None, pdb_file_type='mmtf',
                 gem=None, gem_file_path=None, gem_file_type=None,
                 genes_list=None, genes_and_sequences=None, genome_path=None,
                 write_protein_fasta_files=True,
                 description=None, custom_spont_id=None):
        Object.__init__(self, id=gem_name, description=description)

        self.genes = DictList()
        """DictList: All protein-coding genes in this GEM-PRO project"""
        self.custom_spont_id = custom_spont_id
        """str: ID of spontaneous genes in a COBRA model which will be ignored for analysis"""
        self.pdb_file_type = pdb_file_type
        """str: ``pdb``, ``mmCif``, ``xml``, ``mmtf`` - file type for files downloaded from the PDB"""
        self.genome_path = genome_path
        """str: Simple link to the filepath of the FASTA file containing all protein sequences"""
        self.model = None
        """Model: COBRApy model object"""

        # Create directories
        self._root_dir = None
        if root_dir:
            self.root_dir = root_dir

        # TODO: add some checks for multiple inputs (only allow one!)

        # Load a Model object
        if gem:
            self.load_cobra_model(gem)

        # Or, load a GEM file
        elif gem_file_path and gem_file_type:
            gem = ssbio.core.modelpro.model_loader(gem_file_path=gem_file_path,
                                                   gem_file_type=gem_file_type)
            self.load_cobra_model(gem)

        # Or, load a list of gene IDs
        elif genes_list:
            self.add_gene_ids(genes_list)

        # Or, load a dictionary of genes and their sequences
        elif genes_and_sequences:
            self.add_gene_ids(list(genes_and_sequences.keys()))
            self.manual_seq_mapping(genes_and_sequences, write_fasta_files=write_protein_fasta_files)

        # Or, load the provided FASTA file
        elif genome_path:
<<<<<<< HEAD
            genes_and_sequences = ssbio.protein.sequence.utils.fasta.load_fasta_file_as_dict_of_seqs(genome_path)
=======
            genes_and_sequences = ssbio.protein.sequence.utils.fasta.load_fasta_file_as_dict_of_seqrecords(genome_path)
>>>>>>> aecda9bb
            self.add_gene_ids(list(genes_and_sequences.keys()))
            self.manual_seq_mapping(genes_and_sequences, write_fasta_files=write_protein_fasta_files)

        # If neither a model or genes are input, you can still add IDs with method add_gene_ids later
        else:
            log.warning('No model or genes input')

        log.info('{}: number of genes'.format(len(self.genes)))

    @property
    def root_dir(self):
        """str: Directory where GEM-PRO project folder named after the attribute ``base_dir`` is located."""
        return self._root_dir

    @root_dir.setter
    def root_dir(self, path):
        if not path:
            raise ValueError('No path specified')

        if not op.exists(path):
            raise ValueError('{}: folder does not exist'.format(path))

        if self._root_dir:
            log.info('Changing root directory of GEM-PRO project "{}" from {} to {}'.format(self.id, self.root_dir, path))

            if not op.exists(op.join(path, self.id)):
                raise IOError('GEM-PRO project "{}" does not exist in folder {}'.format(self.id, path))
        else:
            log.info('Creating GEM-PRO project directory in folder {}'.format(path))

        self._root_dir = path

<<<<<<< HEAD
        for d in [self.base_dir, self.model_dir, self.data_dir, self.genes_dir, self.structures_dir]:
=======
        for d in [self.base_dir, self.model_dir, self.data_dir, self.genes_dir]:#, self.structures_dir]:
>>>>>>> aecda9bb
            ssbio.utils.make_dir(d)

        log.info('{}: GEM-PRO project location'.format(self.base_dir))

        # Propagate changes to gene
        if hasattr(self, 'genes'):
            for g in self.genes:
                g.root_dir = self.genes_dir

    @property
    def base_dir(self):
        """str: GEM-PRO project folder."""
        if self.root_dir:
            return op.join(self.root_dir, self.id)
        else:
            return None

    @property
    def model_dir(self):
        """str: Directory where original GEMs and GEM-related files are stored."""
        if self.base_dir:
            return op.join(self.base_dir, 'model')
        else:
            return None

    @property
    def data_dir(self):
        """str: Directory where all data are stored."""
        if self.base_dir:
            return op.join(self.base_dir, 'data')
        else:
            return None

    @property
    def genes_dir(self):
        """str: Directory where all gene specific information is stored."""
        if self.base_dir:
            return op.join(self.base_dir, 'genes')
        else:
            return None

<<<<<<< HEAD
    @property
    def structures_dir(self):
        """str: Directory where all structures are stored."""
        # XTODO: replace storage of structures in individual protein directories with this to reduce redundancy
        if self.base_dir:
            return op.join(self.base_dir, 'structures')
        else:
            return None
=======
    # @property
    # def structures_dir(self):
    #     """str: Directory where all structures are stored."""
    #     # XTODO: replace storage of structures in individual protein directories with this to reduce redundancy
    #     if self.base_dir:
    #         return op.join(self.base_dir, 'structures')
    #     else:
    #         return None
>>>>>>> aecda9bb

    def load_cobra_model(self, model):
        """Load a COBRApy Model object into the GEM-PRO project.

        Args:
            model (Model): COBRApy ``Model`` object

        """
        self.model = ModelPro(model)
        for g in self.model.genes:
            if self.genes_dir:
                g.root_dir = self.genes_dir
            g.protein.pdb_file_type = self.pdb_file_type
        self.genes = self.model.genes

        log.info('{}: loaded model'.format(model.id))
        log.info('{}: number of reactions'.format(len(self.model.reactions)))
        log.info('{}: number of reactions linked to a gene'.format(ssbio.core.modelpro.true_num_reactions(self.model)))
        log.info('{}: number of genes (excluding spontaneous)'.format(ssbio.core.modelpro.true_num_genes(self.model,
                                                                                                         custom_spont_id=self.custom_spont_id)))
        log.info('{}: number of metabolites'.format(len(self.model.metabolites)))
        log.warning('IMPORTANT: All Gene objects have been transformed into GenePro '
                    'objects, and will be for any new ones')

    @property
    def genes_with_structures(self):
        """DictList: All genes with any mapped protein structures."""
        return DictList(x for x in self.genes if x.protein.num_structures > 0)

    @property
    def genes_with_experimental_structures(self):
        """DictList: All genes that have at least one experimental structure."""
        return DictList(x for x in self.genes_with_structures if x.protein.num_structures_experimental > 0)

    @property
    def genes_with_homology_models(self):
        """DictList: All genes that have at least one homology model."""
        return DictList(x for x in self.genes_with_structures if x.protein.num_structures_homology > 0)

    @property
    def genes_with_a_representative_sequence(self):
        """DictList: All genes with a representative sequence."""
        return DictList(x for x in self.genes if x.protein.representative_sequence)
        # return DictList(y for y in tmp if y.protein.representative_sequence.seq)

    @property
    def genes_with_a_representative_structure(self):
        """DictList: All genes with a representative protein structure."""
        tmp = DictList(x for x in self.genes if x.protein.representative_structure)
        return DictList(y for y in tmp if y.protein.representative_structure.structure_file)

    @property
    def functional_genes(self):
<<<<<<< HEAD
        """DictList: All genes with a representative protein structure."""
=======
        """DictList: All functional genes with a representative sequence"""
>>>>>>> aecda9bb
        return DictList(x for x in self.genes if x.functional)

    # @property
    # def genes(self):
    #     """DictList: All genes excluding spontaneous ones."""
    #     return ssbio.core.modelpro.filter_out_spontaneous_genes(self._genes, custom_spont_id=self.custom_spont_id)

    # @genes.setter
    # def genes(self, genes_list):
    #     """Set the genes attribute to be a DictList of GenePro objects.
    #
    #     A "protein" attribute will be added to each Gene.
    #
    #     Args:
    #         genes_list: DictList of COBRApy Gene objects, or list of gene IDs
    #
    #     """
    #
    #     if not isinstance(genes_list, DictList):
    #         tmp_list = []
    #         for x in list(set(genes_list)):
    #             x = str(x)
    #             new_gene = GenePro(id=x, pdb_file_type=self.pdb_file_type, root_dir=self.genes_dir)
    #             tmp_list.append(new_gene)
    #         self._genes = DictList(tmp_list)
    #     else:
    #         self._genes = genes_list

    def add_gene_ids(self, genes_list):
        """Add gene IDs manually into the GEM-PRO project.

        Args:
            genes_list (list): List of gene IDs as strings.

        """
        orig_num_genes = len(self.genes)

        for g in list(set(genes_list)):
            if not self.genes.has_id(g):
                new_gene = GenePro(id=g, pdb_file_type=self.pdb_file_type, root_dir=self.genes_dir)
                if self.model:
                    self.model.genes.append(new_gene)
                else:
                    self.genes.append(new_gene)

        log.info('Added {} genes to GEM-PRO project'.format(len(self.genes)-orig_num_genes))

    ####################################################################################################################
    ### SEQUENCE RELATED METHODS ###
    def kegg_mapping_and_metadata(self, kegg_organism_code, custom_gene_mapping=None, outdir=None,
                                  set_as_representative=False, force_rerun=False):
        """Map all genes in the model to KEGG IDs using the KEGG service.

        Steps:
            1. Download all metadata and sequence files in the sequences directory
            2. Creates a KEGGProp object in the protein.sequences attribute
            3. Returns a Pandas DataFrame of mapping results

        Args:
            kegg_organism_code (str): The three letter KEGG code of your organism
            custom_gene_mapping (dict): If your model genes differ from the gene IDs you want to map,
                custom_gene_mapping allows you to input a dictionary which maps model gene IDs to new ones.
                Dictionary keys must match model gene IDs.
            outdir (str): Path to output directory of downloaded files, must be set if GEM-PRO directories
                were not created initially
            set_as_representative (bool): If mapped KEGG IDs should be set as representative sequences
            force_rerun (bool): If you want to overwrite any existing mappings and files

        """

        # First map all of the organism's KEGG genes to UniProt
        kegg_to_uniprot = ssbio.databases.kegg.map_kegg_all_genes(organism_code=kegg_organism_code, target_db='uniprot')

        successfully_mapped_counter = 0

        for g in tqdm(self.genes):
            if custom_gene_mapping:
                kegg_g = custom_gene_mapping[g.id]
            else:
                kegg_g = g.id

            if kegg_g not in kegg_to_uniprot:
                log.debug('{}: unable to map to KEGG'.format(g.id))
                continue

            # Download both FASTA and KEGG metadata files
            kegg_prop = g.protein.load_kegg(kegg_id=kegg_g, kegg_organism_code=kegg_organism_code,
                                            download=True, outdir=outdir, set_as_representative=set_as_representative,
                                            force_rerun=force_rerun)

            # Update potentially old UniProt ID
            if kegg_g in kegg_to_uniprot.keys():
                kegg_prop.uniprot = kegg_to_uniprot[kegg_g]
                if g.protein.representative_sequence:
                    if g.protein.representative_sequence.kegg == kegg_prop.kegg:
                        g.protein.representative_sequence.uniprot = kegg_to_uniprot[kegg_g]

            # Keep track of missing mappings - missing is defined by no available sequence
            if kegg_prop.sequence_file:
                successfully_mapped_counter += 1

            log.debug('{}: loaded KEGG information for gene'.format(g.id))

        log.info('{}/{}: number of genes mapped to KEGG'.format(successfully_mapped_counter, len(self.genes)))
        log.info('Completed ID mapping --> KEGG. See the "df_kegg_metadata" attribute for a summary dataframe.')

    def kegg_mapping_and_metadata_parallelize(self, sc, kegg_organism_code, custom_gene_mapping=None, outdir=None,
                                              set_as_representative=False, force_rerun=False):
        """Map all genes in the model to KEGG IDs using the KEGG service.

        Steps:
            1. Download all metadata and sequence files in the sequences directory
            2. Creates a KEGGProp object in the protein.sequences attribute
            3. Returns a Pandas DataFrame of mapping results

        Args:
            sc (SparkContext): Spark Context to parallelize this function
            kegg_organism_code (str): The three letter KEGG code of your organism
            custom_gene_mapping (dict): If your model genes differ from the gene IDs you want to map,
                custom_gene_mapping allows you to input a dictionary which maps model gene IDs to new ones.
                Dictionary keys must match model gene IDs.
            outdir (str): Path to output directory of downloaded files, must be set if GEM-PRO directories
                were not created initially
            set_as_representative (bool): If mapped KEGG IDs should be set as representative sequences
            force_rerun (bool): If you want to overwrite any existing mappings and files

        """

        # First map all of the organism's KEGG genes to UniProt
        kegg_to_uniprot = ssbio.databases.kegg.map_kegg_all_genes(organism_code=kegg_organism_code, target_db='uniprot')

        # Parallelize the genes list
        genes_rdd = sc.parallelize(self.genes)

        # Write a sub-function to carry out the bulk of the original function
        def gp_kegg_sc(g):
            if custom_gene_mapping:
                kegg_g = custom_gene_mapping[g.id]
            else:
                kegg_g = g.id

            # Download both FASTA and KEGG metadata files
            kegg_prop = g.protein.load_kegg(kegg_id=kegg_g, kegg_organism_code=kegg_organism_code,
                                            download=True, outdir=outdir,
                                            set_as_representative=set_as_representative,
                                            force_rerun=force_rerun)

            # Update potentially old UniProt ID
            if kegg_g in kegg_to_uniprot.keys():
                kegg_prop.uniprot = kegg_to_uniprot[kegg_g]
                if g.protein.representative_sequence:
                    if g.protein.representative_sequence.kegg == kegg_prop.kegg:
                        g.protein.representative_sequence.uniprot = kegg_to_uniprot[kegg_g]

            # Tracker for if it mapped successfully to KEGG
            if kegg_prop.sequence_file:
                success = True
            else:
                success = False

            return g, success

        # Run a map operation to execute the function on all items in the RDD
        result = genes_rdd.map(gp_kegg_sc).collect()

        # Copy the results over to the GEM-PRO object's genes using the GenePro function "copy_modified_gene"
        # Also count how many genes mapped to KEGG
        successfully_mapped_counter = 0
        for modified_g, success in result:
            original_gene = self.genes.get_by_id(modified_g.id)
            original_gene.copy_modified_gene(modified_g)
            if success:
                successfully_mapped_counter += 1

        log.info('{}/{}: number of genes mapped to KEGG'.format(successfully_mapped_counter, len(self.genes)))
        log.info('Completed ID mapping --> KEGG. See the "df_kegg_metadata" attribute for a summary dataframe.')

    @property
    def df_kegg_metadata(self):
        """DataFrame: Pandas DataFrame of KEGG metadata per protein."""
        kegg_pre_df = []
        df_cols = ['gene', 'kegg', 'refseq', 'uniprot', 'num_pdbs', 'pdbs', 'seq_len', 'sequence_file', 'metadata_file']

        for g in self.genes:
            kegg_mappings = g.protein.filter_sequences(KEGGProp)
            for kegg_prop in kegg_mappings:
                kegg_dict = kegg_prop.get_dict(df_format=True, only_attributes=df_cols)
                kegg_dict['gene'] = g.id
                kegg_pre_df.append(kegg_dict)

        # Save a dataframe of the file mapping info
        df = pd.DataFrame.from_records(kegg_pre_df, columns=df_cols).set_index('gene')
        if df.empty:
            log.warning('Empty dataframe')
            return df
        else:
            return ssbio.utils.clean_df(df)

    @property
    def missing_kegg_mapping(self):
        """list: List of genes with no mapping to KEGG."""
        kegg_missing = []
        for g in self.genes:
            keggs = g.protein.filter_sequences(KEGGProp)
            no_sequence_file_available = True
            for k in keggs:
                if k.sequence_file:
                    no_sequence_file_available = False
                    break
            if no_sequence_file_available:
                kegg_missing.append(g.id)
        return list(set(kegg_missing))

    def uniprot_mapping_and_metadata(self, model_gene_source, custom_gene_mapping=None, outdir=None,
                                     set_as_representative=False, force_rerun=False):
        """Map all genes in the model to UniProt IDs using the UniProt mapping service.
        Also download all metadata and sequences.

        Args:
            model_gene_source (str): the database source of your model gene IDs.
                See: http://www.uniprot.org/help/api_idmapping
                Common model gene sources are:

                * Ensembl Genomes - ``ENSEMBLGENOME_ID`` (i.e. E. coli b-numbers)
                * Entrez Gene (GeneID) - ``P_ENTREZGENEID``
                * RefSeq Protein - ``P_REFSEQ_AC``

            custom_gene_mapping (dict): If your model genes differ from the gene IDs you want to map,
                custom_gene_mapping allows you to input a dictionary which maps model gene IDs to new ones.
                Dictionary keys must match model genes.
            outdir (str): Path to output directory of downloaded files, must be set if GEM-PRO directories
                were not created initially
            set_as_representative (bool): If mapped UniProt IDs should be set as representative sequences
            force_rerun (bool): If you want to overwrite any existing mappings and files

        """

        # Allow model gene --> custom ID mapping ({'TM_1012':'TM1012'})
        if custom_gene_mapping:
            genes_to_map = list(custom_gene_mapping.values())
        else:
            genes_to_map = [x.id for x in self.genes]

        # Map all IDs first to available UniProts
        genes_to_uniprots = bs_unip.mapping(fr=model_gene_source, to='ACC', query=genes_to_map)

        successfully_mapped_counter = 0
        for g in tqdm(self.genes):
            if custom_gene_mapping and g.id in custom_gene_mapping.keys():
                uniprot_gene = custom_gene_mapping[g.id]
            else:
                uniprot_gene = g.id

            if uniprot_gene not in genes_to_uniprots:
                log.debug('{}: unable to map to UniProt'.format(g.id))
                continue

            for mapped_uniprot in genes_to_uniprots[uniprot_gene]:
                try:
                    uniprot_prop = g.protein.load_uniprot(uniprot_id=mapped_uniprot, download=True, outdir=outdir,
                                                          set_as_representative=set_as_representative,
                                                          force_rerun=force_rerun)
                except HTTPError as e:
                    log.error('{}, {}: unable to complete web request'.format(g.id, mapped_uniprot))
                    print(e)
                    continue

                if uniprot_prop.sequence_file or uniprot_prop.metadata_file:
                    successfully_mapped_counter += 1

        log.info('{}/{}: number of genes mapped to UniProt'.format(successfully_mapped_counter, len(self.genes)))
        log.info('Completed ID mapping --> UniProt. See the "df_uniprot_metadata" attribute for a summary dataframe.')

    def manual_uniprot_mapping(self, gene_to_uniprot_dict, outdir=None, set_as_representative=True):
        """Read a manual dictionary of model gene IDs --> UniProt IDs. By default sets them as representative.

        This allows for mapping of the missing genes, or overriding of automatic mappings.

        Input a dictionary of::

            {
                <gene_id1>: <uniprot_id1>,
                <gene_id2>: <uniprot_id2>,
            }

        Args:
            gene_to_uniprot_dict: Dictionary of mappings as shown above
            outdir (str): Path to output directory of downloaded files, must be set if GEM-PRO directories
                were not created initially
            set_as_representative (bool): If mapped UniProt IDs should be set as representative sequences

        """
        for g, u in tqdm(gene_to_uniprot_dict.items()):
            g = str(g)
            gene = self.genes.get_by_id(g)

            try:
                uniprot_prop = gene.protein.load_uniprot(uniprot_id=u,
                                                         outdir=outdir, download=True,
                                                         set_as_representative=set_as_representative)
            except HTTPError as e:
                log.error('{}, {}: unable to complete web request'.format(g, u))
                print(e)
                continue

        log.info('Completed manual ID mapping --> UniProt. See the "df_uniprot_metadata" attribute for a summary dataframe.')

    @property
    def df_uniprot_metadata(self):
        """DataFrame: Pandas DataFrame of UniProt metadata per protein."""
        uniprot_pre_df = []
        df_cols = ['gene', 'uniprot', 'reviewed', 'gene_name', 'kegg', 'refseq', 'num_pdbs', 'pdbs', 'ec_number',
                   'pfam', 'seq_len', 'description', 'entry_date', 'entry_version', 'seq_date', 'seq_version',
                   'sequence_file', 'metadata_file']

        for g in self.genes:
            uniprot_mappings = g.protein.filter_sequences(UniProtProp)
            for uniprot_prop in uniprot_mappings:
                uniprot_dict = uniprot_prop.get_dict(df_format=True, only_attributes=df_cols)
                uniprot_dict['gene'] = g.id
                uniprot_pre_df.append(uniprot_dict)

        df = pd.DataFrame.from_records(uniprot_pre_df, columns=df_cols).set_index('gene')
        if df.empty:
            log.warning('Empty dataframe')
            return df
        else:
            return ssbio.utils.clean_df(df)

    @property
    def missing_uniprot_mapping(self):
        """list: List of genes with no mapping to UniProt."""
        uniprot_missing = []
        for g in self.genes:
            ups = g.protein.filter_sequences(UniProtProp)

            no_sequence_file_available = True
            for u in ups:
                if u.sequence_file or u.metadata_file:
                    no_sequence_file_available = False
                    break
            if no_sequence_file_available:
                uniprot_missing.append(g.id)

        return list(set(uniprot_missing))

    # TODO: should also have a seq --> uniprot id function (has to be 100% match) (also needs organism)
    def manual_seq_mapping(self, gene_to_seq_dict, outdir=None, write_fasta_files=True, set_as_representative=True):
        """Read a manual input dictionary of model gene IDs --> protein sequences. By default sets them as representative.

        Args:
            gene_to_seq_dict (dict): Mapping of gene IDs to their protein sequence strings
            outdir (str): Path to output directory of downloaded files, must be set if GEM-PRO directories
                were not created initially
            write_fasta_files (bool): If individual protein FASTA files should be written out
            set_as_representative (bool): If mapped sequences should be set as representative

        """
        if outdir:
            outdir_set = True
        else:
            outdir_set = False

        # Save the sequence information in individual FASTA files
        for g, s in gene_to_seq_dict.items():
            gene = self.genes.get_by_id(str(g))

            if not outdir_set and write_fasta_files:
                outdir = gene.protein.sequence_dir
                if not outdir:
                    raise ValueError('Output directory must be specified')

            manual_info = gene.protein.load_manual_sequence(ident=g, seq=s, outdir=outdir,
                                                            write_fasta_file=write_fasta_files,
                                                            set_as_representative=set_as_representative)
            log.debug('{}: loaded manually defined sequence information'.format(g))

        log.info('Loaded in {} sequences'.format(len(gene_to_seq_dict)))

    def set_representative_sequence(self, force_rerun=False):
        """Automatically consolidate loaded sequences (manual, UniProt, or KEGG) and set a single representative sequence.

        Manually set representative sequences override all existing mappings. UniProt mappings override KEGG mappings
        except when KEGG mappings have PDBs associated with them and UniProt doesn't.

        Args:
            force_rerun (bool): Set to True to recheck stored sequences

        """

        # TODO: rethink use of multiple database sources - may lead to inconsistency with genome sources

        successfully_mapped_counter = 0
        for g in tqdm(self.genes):
            repseq = g.protein.set_representative_sequence(force_rerun=force_rerun)

            if repseq:
                if repseq.sequence_file:
                    successfully_mapped_counter += 1

        log.info('{}/{}: number of genes with a representative sequence'.format(len(self.genes_with_a_representative_sequence),
                                                                                len(self.genes)))
        log.info('See the "df_representative_sequences" attribute for a summary dataframe.')

    @property
    def df_representative_sequences(self):
        """DataFrame: Pandas DataFrame of representative sequence information per protein."""

        seq_mapping_pre_df = []
        df_cols = ['gene', 'uniprot', 'kegg', 'num_pdbs', 'pdbs', 'seq_len', 'sequence_file', 'metadata_file']

        for g in self.genes_with_a_representative_sequence:
            gene_dict = g.protein.representative_sequence.get_dict(df_format=True, only_attributes=df_cols)
            gene_dict['gene'] = g.id
            seq_mapping_pre_df.append(gene_dict)

        df = pd.DataFrame.from_records(seq_mapping_pre_df, columns=df_cols).set_index('gene')
        if df.empty:
            log.warning('Empty dataframe')
            return df
        else:
            return ssbio.utils.clean_df(df)

    @property
    def missing_representative_sequence(self):
        """list: List of genes with no mapping to a representative sequence."""
        return [x.id for x in self.genes if not self.genes_with_a_representative_sequence.has_id(x.id)]

    def write_representative_sequences_file(self, outname, outdir=None, set_ids_from_model=True):
        """Write all the model's sequences as a single FASTA file. By default, sets IDs to model gene IDs.

        Args:
            outname (str): Name of the output FASTA file without the extension
            outdir (str): Path to output directory of downloaded files, must be set if GEM-PRO directories
                were not created initially
            set_ids_from_model (bool): If the gene ID source should be the model gene IDs, not the original sequence ID

        """

        if not outdir:
            outdir = self.data_dir
            if not outdir:
                raise ValueError('Output directory must be specified')

        outfile = op.join(outdir, outname + '.faa')

        tmp = []
        for x in self.genes_with_a_representative_sequence:
            repseq = x.protein.representative_sequence
            copied_seq_record = copy(repseq)
            if set_ids_from_model:
                copied_seq_record.id = x.id
            tmp.append(copied_seq_record)

        SeqIO.write(tmp, outfile, "fasta")

        log.info('{}: wrote all representative sequences to file'.format(outfile))
        self.genome_path = outfile
        return self.genome_path

    def get_sequence_properties(self, clean_seq=False, representatives_only=True):
        """Run Biopython ProteinAnalysis and EMBOSS pepstats to summarize basic statistics of all protein sequences.
        Results are stored in the protein's respective SeqProp objects at ``.annotations``

        Args:
            representative_only (bool): If analysis should only be run on the representative sequences

        """
        for g in tqdm(self.genes):
            g.protein.get_sequence_properties(clean_seq=clean_seq, representative_only=representatives_only)

    def get_sequence_sliding_window_properties(self, scale, window, representatives_only=True):
        """Run Biopython ProteinAnalysis and EMBOSS pepstats to summarize basic statistics of all protein sequences.
        Results are stored in the protein's respective SeqProp objects at ``.annotations``

        Args:
            representative_only (bool): If analysis should only be run on the representative sequences

        """
        for g in tqdm(self.genes):
            g.protein.get_sequence_sliding_window_properties(scale=scale, window=window,
                                                             representative_only=representatives_only)

    def get_sequence_sliding_window_properties(self, scale, window, representatives_only=True):
        """Run Biopython ProteinAnalysis and EMBOSS pepstats to summarize basic statistics of all protein sequences.
        Results are stored in the protein's respective SeqProp objects at ``.annotations``

        Args:
            representative_only (bool): If analysis should only be run on the representative sequences

        """
        for g in tqdm(self.genes):
            g.protein.get_sequence_sliding_window_properties(scale=scale, window=window,
                                                             representative_only=representatives_only)

    def get_scratch_predictions(self, path_to_scratch, results_dir, scratch_basename='scratch', num_cores=1,
                                exposed_buried_cutoff=25, custom_gene_mapping=None):
        """Run and parse ``SCRATCH`` results to predict secondary structure and solvent accessibility.
        Annotations are stored in the protein's representative sequence at:

            * ``.annotations``
            * ``.letter_annotations``

        Args:
            path_to_scratch (str): Path to SCRATCH executable
            results_dir (str): Path to SCRATCH results folder, which will have the files (scratch.ss, scratch.ss8,
                scratch.acc, scratch.acc20)
            scratch_basename (str): Basename of the SCRATCH results ('scratch' is default)
            num_cores (int): Number of cores to use to parallelize SCRATCH run
            exposed_buried_cutoff (int): Cutoff of exposed/buried for the acc20 predictions
            custom_gene_mapping (dict): Default parsing of SCRATCH output files is to look for the model gene IDs. If
                your output files contain IDs which differ from the model gene IDs, use this dictionary to map model
                gene IDs to result file IDs. Dictionary keys must match model genes.

        """
        if not self.genome_path:
            # Write all sequences as one file
            all_seqs = self.write_representative_sequences_file(outname=self.id)

        # Runs SCRATCH or loads existing results in results_dir
        scratch = SCRATCH(project_name=scratch_basename, seq_file=self.genome_path)
        scratch.run_scratch(path_to_scratch=path_to_scratch, num_cores=num_cores, outdir=results_dir)
        sspro_summary = scratch.sspro_summary()
        sspro8_summary = scratch.sspro8_summary()
        sspro_results = scratch.sspro_results()
        sspro8_results = scratch.sspro8_results()
        accpro_summary = scratch.accpro_summary()
        accpro20_summary = scratch.accpro20_summary(exposed_buried_cutoff)
        accpro_results = scratch.accpro_results()
        accpro20_results = scratch.accpro20_results()
        counter = 0

        # Adding the scratch annotations to the representative_sequences letter_annotations
        for g in tqdm(self.genes_with_a_representative_sequence):
            if custom_gene_mapping:
                g_id = custom_gene_mapping[g.id]
            else:
                g_id = g.id

            if g_id in sspro_summary:
                # Secondary structure
                g.protein.representative_sequence.annotations.update(sspro_summary[g_id])
                g.protein.representative_sequence.annotations.update(sspro8_summary[g_id])
<<<<<<< HEAD
                g.protein.representative_sequence.letter_annotations['SS-sspro'] = sspro_results[g_id]
                g.protein.representative_sequence.letter_annotations['SS-sspro8'] = sspro8_results[g_id]
=======
                try:
                    g.protein.representative_sequence.letter_annotations['SS-sspro'] = sspro_results[g_id]
                    g.protein.representative_sequence.letter_annotations['SS-sspro8'] = sspro8_results[g_id]
                except TypeError:
                    log.error('Gene {}, SeqProp {}: sequence length mismatch between SCRATCH results and representative '
                              'sequence, unable to set letter annotation'.format(g_id, g.protein.representative_sequence.id))
>>>>>>> aecda9bb

                # Solvent accessibility
                g.protein.representative_sequence.annotations.update(accpro_summary[g_id])
                g.protein.representative_sequence.annotations.update(accpro20_summary[g_id])
<<<<<<< HEAD
                g.protein.representative_sequence.letter_annotations['RSA-accpro'] = accpro_results[g_id]
                g.protein.representative_sequence.letter_annotations['RSA-accpro20'] = accpro20_results[g_id]
=======
                try:
                    g.protein.representative_sequence.letter_annotations['RSA-accpro'] = accpro_results[g_id]
                    g.protein.representative_sequence.letter_annotations['RSA-accpro20'] = accpro20_results[g_id]
                except TypeError:
                    log.error('Gene {}, SeqProp {}: sequence length mismatch between SCRATCH results and representative '
                              'sequence, unable to set letter annotation'.format(g_id, g.protein.representative_sequence.id))
>>>>>>> aecda9bb

                counter += 1
            else:
                log.error('{}: missing SCRATCH results'.format(g.id))

        log.info('{}/{}: number of genes with SCRATCH predictions loaded'.format(counter, len(self.genes)))

    def get_tmhmm_predictions(self, tmhmm_results, custom_gene_mapping=None):
        """Parse TMHMM results and store in the representative sequences.

        This is a basic function to parse pre-run TMHMM results. Run TMHMM from the
        web service (http://www.cbs.dtu.dk/services/TMHMM/) by doing the following:

            1. Write all representative sequences in the GEM-PRO using the function ``write_representative_sequences_file``
            2. Upload the file to http://www.cbs.dtu.dk/services/TMHMM/ and choose "Extensive, no graphics" as the output
            3. Copy and paste the results (ignoring the top header and above "HELP with output formats") into a file and save it
            4. Run this function on that file

        Args:
            tmhmm_results (str): Path to TMHMM results (long format)
            custom_gene_mapping (dict): Default parsing of TMHMM output is to look for the model gene IDs. If
                your output file contains IDs which differ from the model gene IDs, use this dictionary to map model
                gene IDs to result file IDs. Dictionary keys must match model genes.

        """
        # TODO: refactor to Protein class?
        tmhmm_dict = ssbio.protein.sequence.properties.tmhmm.parse_tmhmm_long(tmhmm_results)

        counter = 0
        for g in tqdm(self.genes_with_a_representative_sequence):
            if custom_gene_mapping:
                g_id = custom_gene_mapping[g.id]
            else:
                g_id = g.id

            if g_id in tmhmm_dict:
                log.debug('{}: loading TMHMM results'.format(g.id))
                if not tmhmm_dict[g_id]:
                    log.error("{}: missing TMHMM results".format(g.id))
                g.protein.representative_sequence.annotations['num_tm_helix-tmhmm'] = tmhmm_dict[g_id]['num_tm_helices']
                try:
                    g.protein.representative_sequence.letter_annotations['TM-tmhmm'] = tmhmm_dict[g_id]['sequence']
                    counter += 1
                except TypeError:
                    log.error('Gene {}, SeqProp {}: sequence length mismatch between TMHMM results and representative '
                              'sequence, unable to set letter annotation'.format(g_id, g.protein.representative_sequence.id))
            else:
                log.error("{}: missing TMHMM results".format(g.id))

        log.info('{}/{}: number of genes with TMHMM predictions loaded'.format(counter, len(self.genes)))

    ### END SEQUENCE RELATED METHODS ###
    ####################################################################################################################

    ####################################################################################################################
    ### STRUCTURE RELATED METHODS ###
    def blast_seqs_to_pdb(self, seq_ident_cutoff=0, evalue=0.0001, all_genes=False, display_link=False,
                          outdir=None, force_rerun=False):
        """BLAST each representative protein sequence to the PDB. Saves raw BLAST results (XML files).

        Args:
            seq_ident_cutoff (float, optional): Cutoff results based on percent coverage (in decimal form)
            evalue (float, optional): Cutoff for the E-value - filters for significant hits. 0.001 is liberal,
                0.0001 is stringent (default).
            all_genes (bool): If all genes should be BLASTed, or only those without any structures currently mapped
            display_link (bool, optional): Set to True if links to the HTML results should be displayed
            outdir (str): Path to output directory of downloaded files, must be set if GEM-PRO directories
                were not created initially
            force_rerun (bool, optional): If existing BLAST results should not be used, set to True. Default is False

        """
        counter = 0

        for g in tqdm(self.genes_with_a_representative_sequence):
            # If all_genes=False, BLAST only genes without a uniprot -> pdb mapping
            if g.protein.num_structures_experimental > 0 and not all_genes and not force_rerun:
                log.debug('{}: skipping BLAST, {} experimental structures already mapped '
                          'and all_genes flag is False'.format(g.id,
                                                               g.protein.num_structures_experimental))
                continue

            # BLAST the sequence to the PDB
            new_pdbs = g.protein.blast_representative_sequence_to_pdb(seq_ident_cutoff=seq_ident_cutoff,
                                                                   evalue=evalue,
                                                                   display_link=display_link,
                                                                   outdir=outdir,
                                                                   force_rerun=force_rerun)

            if new_pdbs:
                counter += 1
                log.debug('{}: {} PDBs BLASTed'.format(g.id, len(new_pdbs)))
            else:
                log.debug('{}: no BLAST results'.format(g.id))

        log.info('Completed sequence --> PDB BLAST. See the "df_pdb_blast" attribute for a summary dataframe.')
        log.info('{}: number of genes with additional structures added from BLAST'.format(counter))

    @property
    def df_pdb_blast(self):
        """DataFrame: Get a dataframe of PDB BLAST results"""

        df = pd.DataFrame()
        for g in self.genes_with_experimental_structures:
            protein_df = g.protein.df_pdb_blast.copy().reset_index()
            if not protein_df.empty:
                protein_df['gene'] = g.id
                df = df.append(protein_df)
        if df.empty:
            log.warning('Empty dataframe')
            return df
        else:
            return ssbio.utils.clean_df(df.set_index('gene'))

    def map_uniprot_to_pdb(self, seq_ident_cutoff=0.0, outdir=None, force_rerun=False):
        """Map all representative sequences' UniProt ID to PDB IDs using the PDBe "Best Structures" API.
        Will save a JSON file of the results to each protein's ``sequences`` folder.

        The "Best structures" API is available at https://www.ebi.ac.uk/pdbe/api/doc/sifts.html
        The list of PDB structures mapping to a UniProt accession sorted by coverage of the protein and,
        if the same, resolution.

        Args:
            seq_ident_cutoff (float): Sequence identity cutoff in decimal form
            outdir (str): Output directory to cache JSON results of search
            force_rerun (bool): Force re-downloading of JSON results if they already exist

        Returns:
            list: A rank-ordered list of PDBProp objects that map to the UniProt ID

        """

        # First get all UniProt IDs and check if they have PDBs
        all_representative_uniprots = []
        for g in self.genes_with_a_representative_sequence:
            uniprot_id = g.protein.representative_sequence.uniprot
            if uniprot_id:
                # TODO: add warning or something for isoform ids?
                if '-' in uniprot_id:
                    uniprot_id = uniprot_id.split('-')[0]
                all_representative_uniprots.append(uniprot_id)
        log.info('Mapping UniProt IDs --> PDB IDs...')
        uniprots_to_pdbs = bs_unip.mapping(fr='ACC', to='PDB_ID', query=all_representative_uniprots)

        counter = 0
        # Now run the best_structures API for all genes
        for g in tqdm(self.genes_with_a_representative_sequence):
            uniprot_id = g.protein.representative_sequence.uniprot
            if uniprot_id:
                if '-' in uniprot_id:
                    uniprot_id = uniprot_id.split('-')[0]
                if uniprot_id in uniprots_to_pdbs:
                    best_structures = g.protein.map_uniprot_to_pdb(seq_ident_cutoff=seq_ident_cutoff, outdir=outdir, force_rerun=force_rerun)
                    if best_structures:
                        counter += 1
                        log.debug('{}: {} PDBs mapped'.format(g.id, len(best_structures)))
                else:
                    log.debug('{}, {}: no PDBs available'.format(g.id, uniprot_id))

        log.info('{}/{}: number of genes with at least one experimental structure'.format(len(self.genes_with_experimental_structures),
                                                                                          len(self.genes)))
        log.info('Completed UniProt --> best PDB mapping. See the "df_pdb_ranking" attribute for a summary dataframe.')

    @property
    def df_pdb_ranking(self):
        """DataFrame: Get a dataframe of UniProt -> best structure in PDB results"""
        df = pd.DataFrame()
        for g in self.genes_with_experimental_structures:
            protein_df = g.protein.df_pdb_ranking.copy().reset_index()
            if not protein_df.empty:
                protein_df['gene'] = g.id
                df = df.append(protein_df)
        if df.empty:
            log.warning('Empty dataframe')
            return df
        else:
            return ssbio.utils.clean_df(df.set_index('gene'))

    @property
    def missing_pdb_structures(self):
        """list: List of genes with no mapping to any experimental PDB structure."""
        return [x.id for x in self.genes if not self.genes_with_experimental_structures.has_id(x.id)]

    def get_manual_homology_models(self, input_dict, outdir=None, clean=True, force_rerun=False):
        """Copy homology models to the GEM-PRO project.

        Requires an input of a dictionary formatted like so::

            {
                model_gene: {
                                homology_model_id1: {
                                                        'model_file': '/path/to/homology/model.pdb',
                                                        'file_type': 'pdb'
                                                        'additional_info': info_value
                                                    },
                                homology_model_id2: {
                                                        'model_file': '/path/to/homology/model.pdb'
                                                        'file_type': 'pdb'
                                                    }
                            }
            }

        Args:
            input_dict (dict): Dictionary of dictionaries of gene names to homology model IDs and other information
            outdir (str): Path to output directory of downloaded files, must be set if GEM-PRO directories
                were not created initially
            clean (bool): If homology files should be cleaned and saved as a new PDB file
            force_rerun (bool): If homology files should be copied again even if they exist in the GEM-PRO directory

        """
        if outdir:
            outdir_set = True
        else:
            outdir_set = False

        counter = 0
        for g in tqdm(self.genes):
            if g.id not in input_dict:
                continue

            if not outdir_set:
                outdir = g.protein.structure_dir
                if not outdir:
                    raise ValueError('Output directory must be specified')

            for hid, hdict in input_dict[g.id].items():
                if 'model_file' not in hdict or 'file_type' not in hdict:
                    raise KeyError('"model_file" and "file_type" must be keys in the manual input dictionary.')

                new_homology = g.protein.load_pdb(pdb_id=hid, pdb_file=hdict['model_file'],
                                                  file_type=hdict['file_type'], is_experimental=False)

                if clean:
                    new_homology.load_structure_path(new_homology.clean_structure(outdir=outdir, force_rerun=force_rerun),
                                                     hdict['file_type'])
                else:
                    copy_to = op.join(outdir, op.basename(hdict['model_file']))
                    if ssbio.utils.force_rerun(force_rerun, copy_to):
                        # Just copy the file to the structure directory and store the file name
                        log.debug('{}: copying model from original directory to GEM-PRO directory'.format(op.basename(hdict['model_file'])))
                        shutil.copy2(hdict['model_file'], outdir)
                        new_homology.load_structure_path(copy_to, hdict['file_type'])
                    else:
                        log.debug('{}: homology model already copied to directory'.format(copy_to))
                        new_homology.load_structure_path(copy_to, hdict['file_type'])

                # TODO: need to better handle other info in the provided dictionary, if any
                new_homology.update(hdict)

                log.debug('{}: updated homology model information and copied model file.'.format(g.id))
            counter += 1

        log.info('Updated homology model information for {} genes.'.format(counter))

    def get_itasser_models(self, homology_raw_dir, custom_itasser_name_mapping=None, outdir=None, force_rerun=False):
        """Copy generated I-TASSER models from a directory to the GEM-PRO directory.

        Args:
            homology_raw_dir (str): Root directory of I-TASSER folders.
            custom_itasser_name_mapping (dict): Use this if your I-TASSER folder names differ from your model gene names.
                Input a dict of {model_gene: ITASSER_folder}.
            outdir (str): Path to output directory of downloaded files, must be set if GEM-PRO directories
                were not created initially
            force_rerun (bool): If homology files should be copied again even if they exist in the GEM-PRO directory

        """
        counter = 0

        for g in tqdm(self.genes):
            if custom_itasser_name_mapping and g.id in custom_itasser_name_mapping:
                hom_id = custom_itasser_name_mapping[g.id]
                if not op.exists(op.join(homology_raw_dir, hom_id)):
                    hom_id = g.id
            else:
                hom_id = g.id

            # The name of the actual pdb file will be $GENEID_model1.pdb
            new_itasser_name = hom_id + '_model1'
            orig_itasser_dir = op.join(homology_raw_dir, hom_id)

            try:
                itasser_prop = g.protein.load_itasser_folder(ident=hom_id, itasser_folder=orig_itasser_dir,
                                                             organize=True, outdir=outdir,
                                                             organize_name=new_itasser_name,
                                                             force_rerun=force_rerun)
            except OSError:
                log.debug('{}: homology model folder unavailable'.format(g.id))
                continue
            except IOError:
                log.debug('{}: homology model unavailable'.format(g.id))
                continue

            if itasser_prop.structure_file:
                counter += 1
            else:
                log.debug('{}: homology model file unavailable, perhaps modelling did not finish'.format(g.id))

        log.info('Completed copying of {} I-TASSER models to GEM-PRO directory. See the "df_homology_models" attribute for a summary dataframe.'.format(counter))

    @property
    def df_homology_models(self):
        """DataFrame: Get a dataframe of I-TASSER homology model results"""
        df = pd.DataFrame()
        for g in self.genes_with_homology_models:
            protein_df = g.protein.df_homology_models.copy().reset_index()
            if not protein_df.empty:
                protein_df['gene'] = g.id
                df = df.append(protein_df)
        if df.empty:
            log.warning('Empty dataframe')
            return df
        else:
            return ssbio.utils.clean_df(df.set_index('gene'))

    @property
    def missing_homology_models(self):
        """list: List of genes with no mapping to any homology models."""
        return [x.id for x in self.genes if not self.genes_with_homology_models.has_id(x.id)]

    def set_representative_structure(self, seq_outdir=None, struct_outdir=None, pdb_file_type=None,
                                     engine='needle', always_use_homology=False, rez_cutoff=0.0,
                                     seq_ident_cutoff=0.5, allow_missing_on_termini=0.2,
                                     allow_mutants=True, allow_deletions=False,
                                     allow_insertions=False, allow_unresolved=True, skip_large_structures=False,
                                     clean=True, force_rerun=False):
        """Set all representative structure for proteins from a structure in the structures attribute.

        Each gene can have a combination of the following, which will be analyzed to set a representative structure.

            * Homology model(s)
            * Ranked PDBs
            * BLASTed PDBs

        If the ``always_use_homology`` flag is true, homology models are always set as representative when they exist.
        If there are multiple homology models, we rank by the percent sequence coverage.

        Args:
            seq_outdir (str): Path to output directory of sequence alignment files, must be set if GEM-PRO directories
                were not created initially
            struct_outdir (str): Path to output directory of structure files, must be set if GEM-PRO directories
                were not created initially
            pdb_file_type (str): ``pdb``, ``mmCif``, ``xml``, ``mmtf`` - file type for files downloaded from the PDB
            engine (str): ``biopython`` or ``needle`` - which pairwise alignment program to use.
                ``needle`` is the standard EMBOSS tool to run pairwise alignments.
                ``biopython`` is Biopython's implementation of needle. Results can differ!
            always_use_homology (bool): If homology models should always be set as the representative structure
            rez_cutoff (float): Resolution cutoff, in Angstroms (only if experimental structure)
            seq_ident_cutoff (float): Percent sequence identity cutoff, in decimal form
            allow_missing_on_termini (float): Percentage of the total length of the reference sequence which will be ignored
                when checking for modifications. Example: if 0.1, and reference sequence is 100 AA, then only residues
                5 to 95 will be checked for modifications.
            allow_mutants (bool): If mutations should be allowed or checked for
            allow_deletions (bool): If deletions should be allowed or checked for
            allow_insertions (bool): If insertions should be allowed or checked for
            allow_unresolved (bool): If unresolved residues should be allowed or checked for
            skip_large_structures (bool): Default False -- currently, large structures can't be saved as a PDB file even
                if you just want to save a single chain, so Biopython will throw an error when trying to do so. As an
                alternative, if a large structure is selected as representative, the pipeline will currently point to it
                and not clean it. If you don't want this to happen, set this to true.
            clean (bool): If structures should be cleaned
            force_rerun (bool): If sequence to structure alignment should be rerun

        Todo:
            - Remedy large structure representative setting

        """
        for g in tqdm(self.genes):
            repstruct = g.protein.set_representative_structure(seq_outdir=seq_outdir,
                                                               struct_outdir=struct_outdir,
                                                               pdb_file_type=pdb_file_type,
                                                               engine=engine,
                                                               rez_cutoff=rez_cutoff,
                                                               seq_ident_cutoff=seq_ident_cutoff,
                                                               always_use_homology=always_use_homology,
                                                               allow_missing_on_termini=allow_missing_on_termini,
                                                               allow_mutants=allow_mutants,
                                                               allow_deletions=allow_deletions,
                                                               allow_insertions=allow_insertions,
                                                               allow_unresolved=allow_unresolved,
                                                               skip_large_structures=skip_large_structures,
                                                               clean=clean,
                                                               force_rerun=force_rerun)

        log.info('{}/{}: number of genes with a representative structure'.format(len(self.genes_with_a_representative_structure),
                                                                                 len(self.genes)))
        log.info('See the "df_representative_structures" attribute for a summary dataframe.')

    def set_representative_structure_parallelize(self, sc, seq_outdir=None, struct_outdir=None, pdb_file_type=None,
                                     engine='needle', always_use_homology=False, rez_cutoff=0.0,
                                     seq_ident_cutoff=0.5, allow_missing_on_termini=0.2,
                                     allow_mutants=True, allow_deletions=False,
                                     allow_insertions=False, allow_unresolved=True, skip_large_structures=False,
                                     clean=True, force_rerun=False):
        def set_repstruct(g, seq_outdir=seq_outdir, struct_outdir=struct_outdir,
                          pdb_file_type=pdb_file_type, engine=engine,
                          rez_cutoff=rez_cutoff, seq_ident_cutoff=seq_ident_cutoff,
                          always_use_homology=always_use_homology,
                          allow_missing_on_termini=allow_missing_on_termini,
                          allow_mutants=allow_mutants, allow_deletions=allow_deletions,
                          allow_insertions=allow_insertions, allow_unresolved=allow_unresolved,
                          skip_large_structures=skip_large_structures,
                          clean=clean, force_rerun=force_rerun):
            g.protein.set_representative_structure(seq_outdir=seq_outdir, struct_outdir=struct_outdir,
                          pdb_file_type=pdb_file_type, engine=engine,
                          rez_cutoff=rez_cutoff, seq_ident_cutoff=seq_ident_cutoff,
                          always_use_homology=always_use_homology,
                          allow_missing_on_termini=allow_missing_on_termini,
                          allow_mutants=allow_mutants, allow_deletions=allow_deletions,
                          allow_insertions=allow_insertions, allow_unresolved=allow_unresolved,
                          skip_large_structures=skip_large_structures,
                          clean=clean, force_rerun=force_rerun)
            return g

        genes_rdd = sc.parallelize(self.genes)
        result = genes_rdd.map(set_repstruct).collect()

        # Copy the results over to the GEM-PRO object's genes using the GenePro function "copy_modified_gene"
        # Also count how many genes mapped to KEGG
        for modified_g in result:
            original_gene = self.genes.get_by_id(modified_g.id)
            original_gene.copy_modified_gene(modified_g)

        log.info('{}/{}: number of genes with a representative structure'.format(len(self.genes_with_a_representative_structure),
                                                                                 len(self.genes)))
        log.info('See the "df_representative_structures" attribute for a summary dataframe.')

    @property
    def df_representative_structures(self):
        """DataFrame: Get a dataframe of representative protein structure information."""
        rep_struct_pre_df = []
        df_cols = ['gene', 'id', 'is_experimental', 'file_type', 'structure_file']

        for g in self.genes_with_a_representative_structure:
            repdict = g.protein.representative_structure.get_dict(df_format=True, only_attributes=df_cols)
            repdict['gene'] = g.id
            rep_struct_pre_df.append(repdict)

        df = pd.DataFrame.from_records(rep_struct_pre_df, columns=df_cols).set_index('gene')
        if df.empty:
            log.warning('Empty dataframe')
            return df
        else:
            return ssbio.utils.clean_df(df)

    @property
    def missing_representative_structure(self):
        """list: List of genes with no mapping to a representative structure."""
        return [x.id for x in self.genes if not self.genes_with_a_representative_structure.has_id(x.id)]

    def prep_itasser_modeling(self, itasser_installation, itlib_folder, runtype, create_in_dir=None,
                            execute_from_dir=None, all_genes=False, print_exec=False, **kwargs):
        """Prepare to run I-TASSER homology modeling for genes without structures, or all genes.

        Args:
            itasser_installation (str): Path to I-TASSER folder, i.e. ``~/software/I-TASSER4.4``
            itlib_folder (str): Path to ITLIB folder, i.e. ``~/software/ITLIB``
            runtype: How you will be running I-TASSER - local, slurm, or torque
            create_in_dir (str): Local directory where folders will be created, if not provided default is the
                GEM-PRO's ``data_dir``
            execute_from_dir (str): Optional path to execution directory - use this if you are copying the homology
                models to another location such as a supercomputer for running
            all_genes (bool): If all genes should be prepped, or only those without any mapped structures
            print_exec (bool): If the execution statement should be printed to run modelling

        Todo:
            * Document kwargs - extra options for I-TASSER, SLURM or Torque execution
            * Allow modeling of any sequence in sequences attribute, select by ID or provide SeqProp?

        """
        if not create_in_dir:
            if not self.data_dir:
                raise ValueError('Output directory must be specified')
            self.homology_models_dir = op.join(self.data_dir, 'homology_models')
        else:
            self.homology_models_dir = create_in_dir

        ssbio.utils.make_dir(self.homology_models_dir)

        if not execute_from_dir:
            execute_from_dir = self.homology_models_dir

        counter = 0
        for g in self.genes_with_a_representative_sequence:
            repstruct = g.protein.representative_structure
            if repstruct and not all_genes:
                log.debug('{}: representative structure set, skipping homology modeling'.format(g.id))
                continue

            g.protein.prep_itasser_modeling(itasser_installation=itasser_installation,
                                            itlib_folder=itlib_folder, runtype=runtype,
                                            create_in_dir=self.homology_models_dir,
                                            execute_from_dir=execute_from_dir,
                                            print_exec=print_exec, **kwargs)
            counter += 1

        log.info('Prepared I-TASSER modeling folders for {} genes in folder {}'.format(counter,
                                                                                       self.homology_models_dir))

    def pdb_downloader_and_metadata(self, outdir=None, pdb_file_type=None, force_rerun=False):
        """Download ALL mapped experimental structures to each protein's structures directory.

        Args:
            outdir (str): Path to output directory, if GEM-PRO directories were not set or other output directory is
                desired
            pdb_file_type (str): Type of PDB file to download, if not already set or other format is desired
            force_rerun (bool): If files should be re-downloaded if they already exist

        """

        if not pdb_file_type:
            pdb_file_type = self.pdb_file_type

        counter = 0
        for g in tqdm(self.genes):
            pdbs = g.protein.pdb_downloader_and_metadata(outdir=outdir, pdb_file_type=pdb_file_type, force_rerun=force_rerun)

            if pdbs:
                counter += len(pdbs)

        log.info('Updated PDB metadata dataframe. See the "df_pdb_metadata" attribute for a summary dataframe.')
        log.info('Saved {} structures total'.format(counter))

    def download_all_pdbs(self, outdir=None, pdb_file_type=None, load_metadata=False, force_rerun=False):
        if not pdb_file_type:
            pdb_file_type = self.pdb_file_type

        all_structures = []
        for g in tqdm(self.genes):
            pdbs = g.protein.download_all_pdbs(outdir=outdir, pdb_file_type=pdb_file_type,
                                               load_metadata=load_metadata, force_rerun=force_rerun)
            all_structures.extend(pdbs)
        return list(set(all_structures))

    @property
    def df_pdb_metadata(self):
        """DataFrame: Get a dataframe of PDB metadata (PDBs have to be downloaded first)."""
        df = pd.DataFrame()
        for g in self.genes_with_experimental_structures:
            # Get per protein DataFrame
            protein_df = g.protein.df_pdb_metadata.copy().reset_index()
            protein_df['gene'] = g.id
            df = df.append(protein_df)
        if df.empty:
            log.warning('Empty dataframe')
            return df
        else:
            return ssbio.utils.clean_df(df.set_index('gene'))

    @property
    def df_proteins(self):
        """DataFrame: Get a summary dataframe of all proteins in the project."""
        pre_df = []
        df_cols = ['gene', 'id', 'sequences', 'num_sequences', 'representative_sequence',
                   'repseq_gene_name', 'repseq_uniprot', 'repseq_description',
                   'num_structures', 'experimental_structures', 'num_experimental_structures',
                   'homology_models', 'num_homology_models',
                   'representative_structure', 'representative_chain', 'representative_chain_seq_coverage',
                   'repstruct_description', 'repstruct_resolution',
                   'num_sequence_alignments', 'num_structure_alignments']

        for g in self.genes:
            # Get per protein DataFrame
            protein_dict = g.protein.protein_statistics
            protein_dict['gene'] = g.id
            pre_df.append(protein_dict)

        df = pd.DataFrame.from_records(pre_df, columns=df_cols).set_index('gene')
        if df.empty:
            log.warning('Empty dataframe')
            return df
        else:
            return ssbio.utils.clean_df(df)

    def get_dssp_annotations(self, representatives_only=True, force_rerun=False):
        """Run DSSP on structures and store calculations.

        Annotations are stored in the protein structure's chain sequence at:
        ``<chain_prop>.seq_record.letter_annotations['*-dssp']``

        Args:
            representative_only (bool): If analysis should only be run on the representative structure
            force_rerun (bool): If calculations should be rerun even if an output file exists

        """
        for g in tqdm(self.genes):
            g.protein.get_dssp_annotations(representative_only=representatives_only, force_rerun=force_rerun)

    def get_dssp_annotations_parallelize(self, sc, representatives_only=True, force_rerun=False):
        """Run DSSP on structures and store calculations.

        Annotations are stored in the protein structure's chain sequence at:
        ``<chain_prop>.seq_record.letter_annotations['*-dssp']``

        Args:
            representative_only (bool): If analysis should only be run on the representative structure
            force_rerun (bool): If calculations should be rerun even if an output file exists

        """
        genes_rdd = sc.parallelize(self.genes)

        def get_dssp_annotation(g):
            g.protein.get_dssp_annotations(representative_only=representatives_only, force_rerun=force_rerun)
            return g

        result = genes_rdd.map(get_dssp_annotation).collect()
        for modified_g in result:
            original_gene = self.genes.get_by_id(modified_g.id)
            original_gene.copy_modified_gene(modified_g)

    def get_msms_annotations(self, representatives_only=True, force_rerun=False):
        """Run MSMS on structures and store calculations.

        Annotations are stored in the protein structure's chain sequence at:
        ``<chain_prop>.seq_record.letter_annotations['*-msms']``

        Args:
            representative_only (bool): If analysis should only be run on the representative structure
            force_rerun (bool): If calculations should be rerun even if an output file exists

        """
        for g in tqdm(self.genes):
            g.protein.get_msms_annotations(representative_only=representatives_only, force_rerun=force_rerun)

    def get_msms_annotations_parallelize(self, sc, representatives_only=True, force_rerun=False):
        """Run MSMS on structures and store calculations.

        Annotations are stored in the protein structure's chain sequence at:
        ``<chain_prop>.seq_record.letter_annotations['*-msms']``

        Args:
            representative_only (bool): If analysis should only be run on the representative structure
            force_rerun (bool): If calculations should be rerun even if an output file exists

        """
        genes_rdd = sc.parallelize(self.genes)

        def get_msms_annotation(g):
            g.protein.get_msms_annotations(representative_only=representatives_only, force_rerun=force_rerun)
            return g

        result = genes_rdd.map(get_msms_annotation).collect()
        for modified_g in result:
            original_gene = self.genes.get_by_id(modified_g.id)
            original_gene.copy_modified_gene(modified_g)

    def get_freesasa_annotations(self, include_hetatms=False, representatives_only=True, force_rerun=False):
        """Run freesasa on structures and store calculations.

        Annotations are stored in the protein structure's chain sequence at:
        ``<chain_prop>.seq_record.letter_annotations['*-freesasa']``

        Args:
            include_hetatms (bool): If HETATMs should be included in calculations. Defaults to ``False``.
            representative_only (bool): If analysis should only be run on the representative structure
            force_rerun (bool): If calculations should be rerun even if an output file exists

        """
        for g in tqdm(self.genes):
            g.protein.get_freesasa_annotations(include_hetatms=include_hetatms,
                                               representative_only=representatives_only,
                                               force_rerun=force_rerun)

    def get_freesasa_annotations_parallelize(self, sc, include_hetatms=False,
                                             representatives_only=True, force_rerun=False):
        """Run freesasa on structures and store calculations.

        Annotations are stored in the protein structure's chain sequence at:
        ``<chain_prop>.seq_record.letter_annotations['*-freesasa']``

        Args:
            include_hetatms (bool): If HETATMs should be included in calculations. Defaults to ``False``.
            representative_only (bool): If analysis should only be run on the representative structure
            force_rerun (bool): If calculations should be rerun even if an output file exists

        """
        genes_rdd = sc.parallelize(self.genes)

        def get_freesasa_annotation(g):
            g.protein.get_freesasa_annotations(include_hetatms=include_hetatms,
                                               representative_only=representatives_only,
                                               force_rerun=force_rerun)
            return g

        result = genes_rdd.map(get_freesasa_annotation).collect()
        for modified_g in result:
            original_gene = self.genes.get_by_id(modified_g.id)
            original_gene.copy_modified_gene(modified_g)

    def get_all_pdbflex_info(self):
<<<<<<< HEAD
=======
        counter = 0
>>>>>>> aecda9bb
        logging.disable(logging.WARNING)
        for g in tqdm(self.genes_with_a_representative_sequence):
            try:
                g.protein.get_all_pdbflex_info()
<<<<<<< HEAD
            except Exception as e:
                log.exception(e)
                continue
        logging.disable(logging.NOTSET)
=======
                counter+=1
            except Exception as e:
                # log.exception(e)
                continue
        logging.disable(logging.NOTSET)
        log.info('{}: successful PDB flex mappings'.format(counter))
>>>>>>> aecda9bb

    def find_disulfide_bridges(self, representatives_only=True):
        """Run Biopython's disulfide bridge finder and store found bridges.

        Annotations are stored in the protein structure's chain sequence at:
        ``<chain_prop>.seq_record.annotations['SSBOND-biopython']``

        Args:
            representative_only (bool): If analysis should only be run on the representative structure

        """
        for g in tqdm(self.genes):
            g.protein.find_disulfide_bridges(representative_only=representatives_only)

    def find_disulfide_bridges_parallelize(self, sc, representatives_only=True):
        """Run Biopython's disulfide bridge finder and store found bridges.

        Annotations are stored in the protein structure's chain sequence at:
        ``<chain_prop>.seq_record.annotations['SSBOND-biopython']``

        Args:
            representative_only (bool): If analysis should only be run on the representative structure

        """
        genes_rdd = sc.parallelize(self.genes)

        def find_disulfide_bridges(g):
            g.protein.find_disulfide_bridges(representative_only=representatives_only)
            return g

        result = genes_rdd.map(find_disulfide_bridges).collect()
        for modified_g in result:
            original_gene = self.genes.get_by_id(modified_g.id)
            original_gene.copy_modified_gene(modified_g)

    ### END STRUCTURE RELATED METHODS ###
    ####################################################################################################################

    def __json_encode__(self):
        to_return = {}
        # Don't save properties, methods in the JSON
        for x in [a for a in dir(self) if not a.startswith('__') and not isinstance(getattr(type(self), a, None), property) and not callable(getattr(self,a))]:
            if self.model and x == 'genes':
                continue
            to_return.update({x: getattr(self, x)})
        return to_return

    def __json_decode__(self, **attrs):
        for k, v in attrs.items():
            setattr(self, k, v)
        if not self.model:
            self.genes = DictList(self.genes)
        else:
            self.genes = self.model.genes

    def save_protein_pickles_and_reset_protein(self):
        """Save all Proteins as pickle files -- currently development code for parallelization purposes. Also clears the
        protein attribute in all genes!"""
        self.gene_protein_pickles = {}
        for g in tqdm(self.genes):
            if g.protein.representative_sequence:
                initproteinpickle = op.join(g.protein.protein_dir, '{}_protein.pckl'.format(g.id))
                g.protein.save_pickle(initproteinpickle)
                self.gene_protein_pickles[g.id] = initproteinpickle
                g.reset_protein()
            else:
                g.reset_protein()

    def load_protein_pickles(self):
        log.info('Loading Protein pickles into GEM-PRO...')
        for g_id, protein in tqdm(self.gene_protein_pickles.items()):
            g = self.genes.get_by_id(g_id)
            g.protein = ssbio.io.load_pickle(protein)<|MERGE_RESOLUTION|>--- conflicted
+++ resolved
@@ -152,11 +152,7 @@
 
         # Or, load the provided FASTA file
         elif genome_path:
-<<<<<<< HEAD
-            genes_and_sequences = ssbio.protein.sequence.utils.fasta.load_fasta_file_as_dict_of_seqs(genome_path)
-=======
             genes_and_sequences = ssbio.protein.sequence.utils.fasta.load_fasta_file_as_dict_of_seqrecords(genome_path)
->>>>>>> aecda9bb
             self.add_gene_ids(list(genes_and_sequences.keys()))
             self.manual_seq_mapping(genes_and_sequences, write_fasta_files=write_protein_fasta_files)
 
@@ -189,11 +185,7 @@
 
         self._root_dir = path
 
-<<<<<<< HEAD
-        for d in [self.base_dir, self.model_dir, self.data_dir, self.genes_dir, self.structures_dir]:
-=======
         for d in [self.base_dir, self.model_dir, self.data_dir, self.genes_dir]:#, self.structures_dir]:
->>>>>>> aecda9bb
             ssbio.utils.make_dir(d)
 
         log.info('{}: GEM-PRO project location'.format(self.base_dir))
@@ -235,16 +227,6 @@
         else:
             return None
 
-<<<<<<< HEAD
-    @property
-    def structures_dir(self):
-        """str: Directory where all structures are stored."""
-        # XTODO: replace storage of structures in individual protein directories with this to reduce redundancy
-        if self.base_dir:
-            return op.join(self.base_dir, 'structures')
-        else:
-            return None
-=======
     # @property
     # def structures_dir(self):
     #     """str: Directory where all structures are stored."""
@@ -253,7 +235,6 @@
     #         return op.join(self.base_dir, 'structures')
     #     else:
     #         return None
->>>>>>> aecda9bb
 
     def load_cobra_model(self, model):
         """Load a COBRApy Model object into the GEM-PRO project.
@@ -307,11 +288,7 @@
 
     @property
     def functional_genes(self):
-<<<<<<< HEAD
-        """DictList: All genes with a representative protein structure."""
-=======
         """DictList: All functional genes with a representative sequence"""
->>>>>>> aecda9bb
         return DictList(x for x in self.genes if x.functional)
 
     # @property
@@ -795,18 +772,6 @@
             g.protein.get_sequence_sliding_window_properties(scale=scale, window=window,
                                                              representative_only=representatives_only)
 
-    def get_sequence_sliding_window_properties(self, scale, window, representatives_only=True):
-        """Run Biopython ProteinAnalysis and EMBOSS pepstats to summarize basic statistics of all protein sequences.
-        Results are stored in the protein's respective SeqProp objects at ``.annotations``
-
-        Args:
-            representative_only (bool): If analysis should only be run on the representative sequences
-
-        """
-        for g in tqdm(self.genes):
-            g.protein.get_sequence_sliding_window_properties(scale=scale, window=window,
-                                                             representative_only=representatives_only)
-
     def get_scratch_predictions(self, path_to_scratch, results_dir, scratch_basename='scratch', num_cores=1,
                                 exposed_buried_cutoff=25, custom_gene_mapping=None):
         """Run and parse ``SCRATCH`` results to predict secondary structure and solvent accessibility.
@@ -855,32 +820,22 @@
                 # Secondary structure
                 g.protein.representative_sequence.annotations.update(sspro_summary[g_id])
                 g.protein.representative_sequence.annotations.update(sspro8_summary[g_id])
-<<<<<<< HEAD
-                g.protein.representative_sequence.letter_annotations['SS-sspro'] = sspro_results[g_id]
-                g.protein.representative_sequence.letter_annotations['SS-sspro8'] = sspro8_results[g_id]
-=======
                 try:
                     g.protein.representative_sequence.letter_annotations['SS-sspro'] = sspro_results[g_id]
                     g.protein.representative_sequence.letter_annotations['SS-sspro8'] = sspro8_results[g_id]
                 except TypeError:
                     log.error('Gene {}, SeqProp {}: sequence length mismatch between SCRATCH results and representative '
                               'sequence, unable to set letter annotation'.format(g_id, g.protein.representative_sequence.id))
->>>>>>> aecda9bb
 
                 # Solvent accessibility
                 g.protein.representative_sequence.annotations.update(accpro_summary[g_id])
                 g.protein.representative_sequence.annotations.update(accpro20_summary[g_id])
-<<<<<<< HEAD
-                g.protein.representative_sequence.letter_annotations['RSA-accpro'] = accpro_results[g_id]
-                g.protein.representative_sequence.letter_annotations['RSA-accpro20'] = accpro20_results[g_id]
-=======
                 try:
                     g.protein.representative_sequence.letter_annotations['RSA-accpro'] = accpro_results[g_id]
                     g.protein.representative_sequence.letter_annotations['RSA-accpro20'] = accpro20_results[g_id]
                 except TypeError:
                     log.error('Gene {}, SeqProp {}: sequence length mismatch between SCRATCH results and representative '
                               'sequence, unable to set letter annotation'.format(g_id, g.protein.representative_sequence.id))
->>>>>>> aecda9bb
 
                 counter += 1
             else:
@@ -1569,27 +1524,17 @@
             original_gene.copy_modified_gene(modified_g)
 
     def get_all_pdbflex_info(self):
-<<<<<<< HEAD
-=======
         counter = 0
->>>>>>> aecda9bb
         logging.disable(logging.WARNING)
         for g in tqdm(self.genes_with_a_representative_sequence):
             try:
                 g.protein.get_all_pdbflex_info()
-<<<<<<< HEAD
-            except Exception as e:
-                log.exception(e)
-                continue
-        logging.disable(logging.NOTSET)
-=======
                 counter+=1
             except Exception as e:
                 # log.exception(e)
                 continue
         logging.disable(logging.NOTSET)
         log.info('{}: successful PDB flex mappings'.format(counter))
->>>>>>> aecda9bb
 
     def find_disulfide_bridges(self, representatives_only=True):
         """Run Biopython's disulfide bridge finder and store found bridges.
