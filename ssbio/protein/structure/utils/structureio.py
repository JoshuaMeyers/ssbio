from Bio import PDB
from Bio.PDB.PDBIO import PDBIO
from Bio.PDB.PDBIO import Select
from Bio.PDB.PDBParser import PDBParser
from Bio.PDB.mmtf import MMTFParser
from Bio.PDB.PDBExceptions import PDBConstructionWarning
import os.path as op
import logging
import warnings
import ssbio.utils
from ssbio.biopython.bp_mmcifparser import MMCIFParserFix

log = logging.getLogger(__name__)

cifp = MMCIFParserFix(QUIET=True)
pdbp = PDBParser(PERMISSIVE=True, QUIET=True)
mmtfp = MMTFParser()


def as_protein(structure, filter_residues=True):
    """ Exposes methods in the Bio.Struct.Protein module.
        Parameters:
            - filter_residues boolean; removes non-aa residues through Bio.PDB.Polypeptide is_aa function
              [Default: True]
        Returns a new structure object.
    """

    from ssbio.biopython.Bio.Struct.Protein import Protein
    return Protein.from_structure(structure, filter_residues)


class StructureIO(PDBIO):
    """Extended class to load any structure file into a Biopython Structure object

    Loads the first model when there are multiple available.
    Also adds some logging methods.
    """

    # XTODO: need to revamp this module to be clearer on what files are supported, how file path is parsed
    # (should explicitly define it)
    def __init__(self, structure_file, file_type=None):
        PDBIO.__init__(self)

        dirname, filename_without_extension, file_type2 = ssbio.utils.split_folder_and_path(structure_file)
        self.structure_file = structure_file

        # Unzip the file if it is zipped
        if file_type == '.gz':
            unzipped = ssbio.utils.gunzip_file(structure_file, outdir=dirname)
            dirname, filename_without_extension, file_type2 = ssbio.utils.split_folder_and_path(unzipped)

        if not file_type:
            file_type = file_type2
        else:
            if '.' not in file_type:
                file_type = '.{}'.format(file_type)

        if file_type.lower() in ['.pdb', '.ent', '.mmcif', '.cif', '.mmtf']:
            # Load the structure
            if file_type.lower() == '.pdb' or file_type.lower() == '.ent':
                structure = pdbp.get_structure(id='ssbio_pdb', file=structure_file)
            if file_type.lower() == '.mmcif' or file_type.lower() == '.cif':
                with warnings.catch_warnings():
                    warnings.simplefilter('ignore', PDBConstructionWarning)
                    structure = cifp.get_structure(structure_id='ssbio_cif', filename=structure_file)
            if file_type.lower() == '.mmtf':
                with warnings.catch_warnings():
                    warnings.simplefilter('ignore', PDBConstructionWarning)
                    structure = mmtfp.get_structure(file_path=structure_file)
            log.debug('{}: parsed 3D coordinates of structure'.format(op.basename(structure_file)))
        else:
            raise ValueError('{}: unsupported file type'.format(file_type))

        self.set_structure(structure)
        try:
            self.first_model = structure[0]
        except KeyError:
            raise KeyError('{}: no models contained in structure! Please check structure file contents.'.format(structure_file))

    def write_pdb(self, custom_name='', out_suffix='', out_dir=None, custom_selection=None, force_rerun=False):
        """Write a new PDB file for the Structure's FIRST MODEL.

        Set custom_selection to a PDB.Select class for custom SMCRA selections.

        Args:
            custom_name: Filename of the new file (without extension)
            out_suffix: Optional string to append to new PDB file
            out_dir: Optional directory to output the file
            custom_selection: Optional custom selection class
            force_rerun: If existing file should be overwritten

        Returns:
            out_file: filepath of new PDB file

        """
        if not custom_selection:
            custom_selection = ModelSelection([0])

        # If no output directory, custom name, or suffix is specified, add a suffix "_new"
        if not out_dir or not custom_name:
            if not out_suffix:
                out_suffix = '_new'

        # Prepare the output file path
        outfile = ssbio.utils.outfile_maker(inname=self.structure_file,
                                            outname=custom_name,
                                            append_to_name=out_suffix,
                                            outdir=out_dir,
                                            outext='.pdb')
        try:
            if ssbio.utils.force_rerun(flag=force_rerun, outfile=outfile):
                self.save(outfile, custom_selection)
        except TypeError as e:
            # If trying to save something that can't be saved as a PDB (example: 5iqr.cif), log an error and return None
            # The error thrown by PDBIO.py is "TypeError: %c requires int or char"
            log.error('{}: unable to save structure in PDB file format'.format(self.structure_file))
            raise TypeError(e)
<<<<<<< HEAD
=======

        return outfile

>>>>>>> aecda9bb

class ModelSelection(PDB.Select):
    """Selection rule to keep only a specified model of a PDB file."""

    def __init__(self, models_to_keep):
        self.models_to_keep = models_to_keep

    def accept_model(self, model):
        if model.id == model:
            return True
        elif model.id in self.models_to_keep:
            return True
        else:
            return False<|MERGE_RESOLUTION|>--- conflicted
+++ resolved
@@ -115,12 +115,9 @@
             # The error thrown by PDBIO.py is "TypeError: %c requires int or char"
             log.error('{}: unable to save structure in PDB file format'.format(self.structure_file))
             raise TypeError(e)
-<<<<<<< HEAD
-=======
 
         return outfile
 
->>>>>>> aecda9bb
 
 class ModelSelection(PDB.Select):
     """Selection rule to keep only a specified model of a PDB file."""
