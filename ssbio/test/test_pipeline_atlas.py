--- conflicted
+++ resolved
@@ -1,12 +1,5 @@
 import os.path as op
 import pytest
-<<<<<<< HEAD
-from ssbio.pipeline.gempro import GEMPRO
-from ssbio.pipeline.atlas2 import ATLAS2
-
-
-ATLAS_NAME = 'atlas_tester'
-=======
 import ssbio.io
 import shutil
 import pandas as pd
@@ -158,5 +151,4 @@
                     else:
                         assert not g.protein.sequence_alignments.has_id(check_id)
             else:
-                assert len(g.protein.sequence_alignments) == 0
->>>>>>> aecda9bb
+                assert len(g.protein.sequence_alignments) == 0