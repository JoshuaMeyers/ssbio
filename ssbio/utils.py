--- conflicted
+++ resolved
@@ -185,8 +185,6 @@
     return outdict
 
 
-<<<<<<< HEAD
-=======
 def split_mutation_string(instring):
     """Split a string with letters and numbers in it -- the number still stays a string though
 
@@ -198,7 +196,6 @@
     return re.split('(\d+)', instring)
 
 
->>>>>>> aecda9bb
 def double_check_attribute(object, setter, backup_attribute, custom_error_text=None):
     """Check if a parameter to be used is None, if it is, then check the specified backup attribute and throw
     an error if it is also None.
@@ -1021,12 +1018,8 @@
            '<': operator.lt,
            '>=': operator.ge,
            '<=': operator.le,
-<<<<<<< HEAD
-           '=': operator.eq}
-=======
            '=': operator.eq,
            '!=': operator.ne}
->>>>>>> aecda9bb
     if condition not in ops:
         raise KeyError('{}: condition not supported'.format(condition))
     return ops[condition](left, right)